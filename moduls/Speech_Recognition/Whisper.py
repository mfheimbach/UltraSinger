--- conflicted
+++ resolved
@@ -5,15 +5,8 @@
 from moduls.Log import print_blue_highlighted_text, print_red_highlighted_text
 
 
-<<<<<<< HEAD
 def transcribe_with_whisper_old(audioPath, model, device="cpu"):
-    print("{} Loading {} with model {} and {} as worker".format(PRINT_ULTRASTAR, print_blue_highlighted_text("whisper"),
-                                                                print_blue_highlighted_text(model),
-                                                                print_red_highlighted_text(device)))
-=======
-def transcribe_with_whisper(audioPath, model, device="cpu"):
     print(f"{PRINT_ULTRASTAR} Loading {print_blue_highlighted_text('whisper')} with model {print_blue_highlighted_text(model)} and {print_red_highlighted_text(device)} as worker")
->>>>>>> e509c59f
 
     model = whisper.load_model(model, device=device)
 
