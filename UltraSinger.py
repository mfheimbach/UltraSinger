--- conflicted
+++ resolved
@@ -19,11 +19,8 @@
 from collections import Counter
 from Settings import Settings
 from moduls.Audio.youtube import download_youtube_video, download_youtube_audio, get_youtube_title
-<<<<<<< HEAD
 from moduls.Speech_Recognition.hyphenate import get_hyphenate
-=======
 from moduls.Speech_Recognition.Whisper import transcribe_with_whisper
->>>>>>> 2155637b
 
 settings = Settings()
 
@@ -281,15 +278,11 @@
     convert_audio_to_mono_wav(ultrastar_audio_input_path, settings.mono_audio_path)
 
     # Audio transcription
-<<<<<<< HEAD
-    vosk_transcribed_data = transcribe_with_vosk(settings.mono_audio_path, settings.vosk_model_path)
-    hyphen_words = hyphenate_each_word('en', vosk_transcribed_data)
-=======
     if settings.transcriber == "whisper":
         transcribed_data = transcribe_with_whisper(settings.mono_audio_path, settings.whisper_model)
     else:   # vosk
         transcribed_data = transcribe_with_vosk(settings.mono_audio_path, settings.vosk_model_path)
->>>>>>> 2155637b
+    hyphen_words = hyphenate_each_word('en', transcribed_data)
 
     if settings.create_audio_chunks:
         audio_chunks_path = cache_path + '/' + settings.audio_chunk_folder_name
