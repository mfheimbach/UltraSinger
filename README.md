[![Discord](https://img.shields.io/discord/1048892118732656731?logo=discord)](https://discord.gg/7EqhhjFd)
![Status](https://img.shields.io/badge/status-development-yellow)
![GitHub Workflow Status](https://img.shields.io/github/actions/workflow/status/rakuri255/UltraSinger/main.yml)
[![GitHub](https://img.shields.io/github/license/rakuri255/UltraSinger)](https://github.com/rakuri255/UltraSinger/blob/main/LICENSE)
[![CodeFactor](https://www.codefactor.io/repository/github/rakuri255/ultrasinger/badge)](https://www.codefactor.io/repository/github/rakuri255/ultrasinger)

[![Check Requirements](https://github.com/rakuri255/UltraSinger/actions/workflows/main.yml/badge.svg)](https://github.com/rakuri255/UltraSinger/actions/workflows/main.yml)
[![Pytest](https://github.com/rakuri255/UltraSinger/actions/workflows/pytest.yml/badge.svg)](https://github.com/rakuri255/UltraSinger/actions/workflows/pytest.yml)


<p align="center" dir="auto">
<img src="https://repository-images.githubusercontent.com/594208922/4befe3da-a448-4cbc-b6ef-93899119071b" style="height: 300px;width: auto;" alt="UltraSinger Logo">
</p>

# UltraSinger

> ⚠️ _This project is still under development!_

UltraSinger is a tool to automatically create UltraStar.txt, midi and notes from music. 
Meaning it automaticly pitch UltraStar files, adding text and tapping to UltraStar files and creates separate UltraStar karaoke files.
It also can re-pitch current UltraStar files and calculates the possible in-game score.

Multiple AI models are used to extract text from the voice and to determine the pitch.

Please mention UltraSinger in your UltraStar.txt file if you use it. It helps other to find this tool.
And it helps you that this tool gets improved and maintained.
You should only use it on Creative Commons licensed songs.

## ❤️ Support
There are many ways to support this project. Starring ⭐️ the repo is just one 🙏

You can also support this work on Patreon or Buy Me A Coffee.

This will help me alot to keep this project alive and improve it.

<a href="https://www.buymeacoffee.com/rakuri255" target="_blank"><img src="https://cdn.buymeacoffee.com/buttons/v2/default-yellow.png" alt="Buy Me A Coffee" style="height: 60px !important;width: 217px !important;" ></a>
<a href="https://patreon.com/Rakuri"><img src="https://raw.githubusercontent.com/rakuri255/UltraSinger/main/assets/patreon.png" alt="Become a Patron" style="height: 60px !important;width: 217px !important;"/> </a>
<a href="https://github.com/sponsors/rakuri255"><img src="https://raw.githubusercontent.com/rakuri255/UltraSinger/main/assets/mona-heart-featured.webp" alt="GitHub Sponsor" style="height: 60px !important;width: auto;"/> </a>

## Table of Contents

- [UltraSinger](#ultrasinger)
  - [❤️ Support](#️-support)
  - [Table of Contents](#table-of-contents)
  - [💻 How to use this source code](#-how-to-use-this-source-code)
    - [With Console (Windows)](#with-console-windows)
  - [📖 How to use the App](#-how-to-use-the-app)
    - [🎶 Input](#-input)
      - [Audio (full automatic)](#audio-full-automatic)
        - [Local file](#local-file)
        - [Youtube](#youtube)
      - [UltraStar (re-pitch)](#ultrastar-re-pitch)
    - [🗣 Transcriber](#-transcriber)
      - [Whisper](#whisper)
        - [Whisper languages](#whisper-languages)
      - [Vosk](#vosk)
      - [✍️ Hyphenation](#️-hyphenation)
    - [👂 Pitcher](#-pitcher)
    - [👄 Separation](#-separation)
    - [🏆 Ultrastar Score Calculation](#-ultrastar-score-calculation)
    - [📟 Use GPU](#-use-gpu)
      - [Info](#info)

## 💻 How to use this source code

### With Console (Windows)

* Install Python 3.10 **(older and newer versions has some breaking changes)**. [Download](https://www.python.org/downloads/)
* Also install ffmpeg separately with PATH. [Download](https://www.ffmpeg.org/download.html)
* Open a console (CMD) and navigate to the project folder.
* Type `py -3.10 -m venv .venv` and press enter. If this does not work, try instead of `py` `python` or `python3`.
  * If you have multiple versions installed, you can use `py -0p` to see all installed versions.
  * Build with the newest version use `py -m venv .venv`. But currently it only works with 3.10.
* Wait until the console is done with creating the environment. This can take a while.
* Type `.venv\Scripts\activate` and press enter.
* You should see now a `(.venv)` in front of your console line.
* Install the requirements with `pip install -r requirements.txt`.
* Install gpu requirements `pip3 install torch==2.0.1+cu117 torchvision==0.15.2+cu117 torchaudio==2.0.2+cu117 --index-url https://download.pytorch.org/whl/cu117`
* Now you can use the UltraSinger source code with `py UltraSinger.py [opt] [mode] [transcription] [pitcher] [extra]`. See [How to use](#how-to-use) for more information.

For more information about Python environments look [here](https://code.visualstudio.com/docs/python/environments#_global-virtual-or-conda-environments).

Installation As copy:
    
```commandline
py -3.10 -m venv .venv
.venv\Scripts\activate
pip install -r requirements.txt
pip3 install torch==2.0.1+cu117 torchvision==0.15.2+cu117 torchaudio==2.0.2+cu117 --index-url https://download.pytorch.org/whl/cu117

```

Run UltraSinger:

* Activate the environment with `.venv\Scripts\activate`. (You dont need this if you already activated it, or just installed with the step above)
* Navigate to src folder `cd src`
* Start UltraSinger `py UltraSinger.py`

Start environment only once:

```commandline
.venv\Scripts\activate
cd src

```

Start UltraSinger:

```commandline
py UltraSinger.py

```

## 📖 How to use the App

_Not all options working now!_
```commandline
    UltraSinger.py [opt] [mode] [transcription] [pitcher] [extra]
    
    [opt]
    -h      This help text.
    -i      Ultrastar.txt
            audio like .mp3, .wav, youtube link
    -o      Output folder
    
    [mode]
    ## INPUT is audio ##
    default  Creates all
    
    # Single file creation selection is in progress, you currently getting all!
    (-u      Create ultrastar txt file) # In Progress
    (-m      Create midi file) # In Progress
    (-s      Create sheet file) # In Progress
    
    ## INPUT is ultrastar.txt ##
    default  Creates all

    # Single selection is in progress, you currently getting all!
    (-r      repitch Ultrastar.txt (input has to be audio)) # In Progress
    (-p      Check pitch of Ultrastar.txt input) # In Progress
    (-m      Create midi file) # In Progress

    [transcription]
    # Default is whisper
    --whisper               Multilingual model > tiny|base|small|medium|large-v1|large-v2  >> ((default) is large-v2
                            English-only model > tiny.en|base.en|small.en|medium.en
    --whisper_align_model   Use other languages model for Whisper provided from huggingface.co
    --language              Override the language detected by whisper, does not affect transcription but steps after transcription
    --whisper_batch_size    Reduce if low on GPU mem >> ((default) is 16)
    --whisper_compute_type  Change to "int8" if low on GPU mem (may reduce accuracy) >> ((default) is "float16" for cuda devices, "int8" for cpu)
    
    [pitcher]
    # Default is crepe
    --crepe            tiny|full >> ((default) is full)
    --crepe_step_size  unit is miliseconds >> ((default) is 10)
    
    [extra]
    --hyphenation           True|False >> ((default) is True)
    --disable_separation    True|False >> ((default) is False)
    --disable_karaoke       True|False >> ((default) is False)
    --create_audio_chunks   True|False >> ((default) is False)
    --plot                  True|False >> ((default) is False)
    --force_cpu             True|False >> ((default) is False)
```

For standard use, you only need to use [opt]. All other options are optional.

### 🎶 Input

#### Audio (full automatic)

##### Local file

```commandline
-i "input/music.mp3"
```

##### Youtube

```commandline
-i https://www.youtube.com/watch?v=BaW_jenozKc
```

#### UltraStar (re-pitch)

This re-pitch the audio and creates a new txt file.

```commandline
-i "input/ultrastar.txt"
```

### 🗣 Transcriber

Keep in mind that while a larger model is more accurate, it also takes longer to transcribe.

#### Whisper

For the first test run, use the `tiny`, to be accurate use the `large-v2` model.

```commandline
-i XYZ --whisper large-v2
```

##### Whisper languages

Currently provided default language models are `en, fr, de, es, it, ja, zh, nl, uk, pt`. 
If the language is not in this list, you need to find a phoneme-based ASR model from 
[🤗 huggingface model hub](https://huggingface.co). It will download automatically.

Example for romanian:
```commandline
-i XYZ --align_model "gigant/romanian-wav2vec2"
```

<<<<<<< HEAD
#### Hyphenation
=======
#### Vosk

If you want to use `Vosk` than you need the model. It is not included. You can download it here [Link](https://alphacephei.com/vosk/models).
Make sure you take the right language. 
For the first test run, use the `small model`, to be accurate use the `gigaspeech` model

```commandline
-i XYZ -v "models\vosk-model-en-us-0.42-gigaspeech"
```

#### ✍️ Hyphenation
>>>>>>> 37a4867e

Is on by default. Can also be deactivated if hyphenation does not produce 
anything useful. Note that the word is simply split, 
without paying attention to whether the separated word really 
starts at the place or is heard.  

```commandline
-i XYZ --hyphenation True
```

### 👂 Pitcher

Pitching is done with the `crepe` model.
Also consider that a bigger model is more accurate, but also takes longer to pitch.
For just testing you should use `tiny`.
If you want solid accurate, then use the `full` model.

```commandline
-i XYZ --crepe full
```

### 👄 Separation

The vocals are separated from the audio before they are passed to the models. If problems occur with this, 
you have the option to disable this function and the original audio file is used instead.

```commandline
-i XYZ --disable_separation True
```

### 🏆 Ultrastar Score Calculation

The score what the singer in the audio would receive will be measured. 
You get 2 scores, simple and accurate. You wonder where the difference is? 
Ultrastar is not interested in pitch hights. As long as it is in the pitch range A-G you get one point. 
This makes sense for the game, because otherwise men don't get points for high female voices and women don't get points 
for low male voices. Accurate is the real tone specified in the txt. I had txt files where the pitch was in a range not 
singable by humans, but you could still reach the 10k points in the game. The accuracy is important here, because from
this MIDI and sheet are created. And you also want to have accurate files


### 📟 Use GPU

With an GPU you can speed up the process and also the quality of the transcription and pitching is better.

You need a cuda device for this to work.
If you use an MAC-System than sorry, there is no cuda device for MAC machines.

It is recommended, but optional, to install the cuda driver for your gpu see [driver](https://developer.nvidia.com/cuda-downloads).
Install torch with cuda separately in your `venv`. See [tourch+cuda](https://pytorch.org/get-started/locally/).
Also check you GPU cuda support. See [cuda support](https://gist.github.com/standaloneSA/99788f30466516dbcc00338b36ad5acf)

Command for `pip`:
```
pip3 install torch==2.0.1+cu117 torchvision==0.15.2+cu117 torchaudio==2.0.2+cu117 --index-url https://download.pytorch.org/whl/cu117
```

When you want to use `conda` instead you need a different installation command. See this [link](https://pytorch.org/get-started/locally/).

#### Considerations for Windows users

The pitch tracker used by UltraSinger (crepe), uses TensorFlow as it's backend.
TensorFlow dropped GPU support for Windows for versions >2.10 as you can see in this [release note](https://github.com/tensorflow/tensorflow/releases/tag/v2.11.1) and their [installation instructions](https://www.tensorflow.org/install/pip#windows-native).

For now UltraSinger runs the latest version available that still supports GPUs on windows.

For running later versions of TensorFlow on windows while still taking advantage of GPU support the suggested solution is:

* [install WSL2](https://learn.microsoft.com/en-us/windows/wsl/install)
* within the Ubuntu WSL2 installation
  * run `sudo apt update && sudo apt install nvidia-cuda-toolkit`
  * follow the setup instructions for UltraSinger at the top of this document

#### Info

If something crashes because of low VRAM than use a smaller model.
Whisper needs more than 8GB VRAM in the `large` model!

You can also force cpu usage with the extra option `--force_cpu`.<|MERGE_RESOLUTION|>--- conflicted
+++ resolved
@@ -212,21 +212,7 @@
 -i XYZ --align_model "gigant/romanian-wav2vec2"
 ```
 
-<<<<<<< HEAD
-#### Hyphenation
-=======
-#### Vosk
-
-If you want to use `Vosk` than you need the model. It is not included. You can download it here [Link](https://alphacephei.com/vosk/models).
-Make sure you take the right language. 
-For the first test run, use the `small model`, to be accurate use the `gigaspeech` model
-
-```commandline
--i XYZ -v "models\vosk-model-en-us-0.42-gigaspeech"
-```
-
 #### ✍️ Hyphenation
->>>>>>> 37a4867e
 
 Is on by default. Can also be deactivated if hyphenation does not produce 
 anything useful. Note that the word is simply split, 
