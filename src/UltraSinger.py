--- conflicted
+++ resolved
@@ -726,14 +726,10 @@
         "format_version=",
         "keep_cache=",
         "musescore_path=",
-<<<<<<< HEAD
-        "cookiefile=",
         "keep_numbers=",
-        "interactive"
-=======
+        "interactive",
         "keep_numbers",
         "cookiefile="
->>>>>>> 70988e73
     ]
     return long, short
 
