"""UltraSinger uses AI to automatically create UltraStar song files"""

import copy
import getopt
import os
import sys
import Levenshtein

from packaging import version

from modules import os_helper
from modules.Audio.denoise import denoise_vocal_audio
from modules.Audio.separation import separate_vocal_from_audio
from modules.Audio.vocal_chunks import (
    create_audio_chunks_from_transcribed_data,
    create_audio_chunks_from_ultrastar_data,
)
from modules.Audio.silence_processing import remove_silence_from_transcription_data, mute_no_singing_parts
from modules.Speech_Recognition.Whisper import WhisperModel
from modules.Audio.separation import DemucsModel

from modules.Audio.convert_audio import convert_audio_to_mono_wav, convert_wav_to_mp3
from modules.Audio.youtube import (
    download_from_youtube,
)

from modules.console_colors import (
    ULTRASINGER_HEAD,
    blue_highlighted,
    gold_highlighted,
    red_highlighted,
    green_highlighted,
    cyan_highlighted,
    bright_green_highlighted,
)
from modules.Midi.midi_creator import (
    create_midi_segments_from_transcribed_data,
    create_repitched_midi_segments_from_ultrastar_txt,
    create_midi_file,
)
from modules.Midi.MidiSegment import MidiSegment
from modules.Midi.note_length_calculator import get_thirtytwo_note_second, get_sixteenth_note_second
from modules.Pitcher.pitcher import (
    get_pitch_with_crepe_file,
)
from modules.Pitcher.pitched_data import PitchedData
from modules.Speech_Recognition.TranscriptionResult import TranscriptionResult
from modules.Speech_Recognition.hyphenation import (
    hyphenate_each_word,
)
from modules.Speech_Recognition.Whisper import transcribe_with_whisper
from modules.Ultrastar import (
    ultrastar_writer,
)
from modules.Speech_Recognition.TranscribedData import TranscribedData
from modules.Speech_Recognition.Whisper import WhisperModel
from modules.Ultrastar.ultrastar_score_calculator import Score, calculate_score_points
from modules.Ultrastar.ultrastar_txt import FILE_ENCODING, FormatVersion
from modules.Ultrastar.coverter.ultrastar_txt_converter import from_ultrastar_txt, \
    create_ultrastar_txt_from_midi_segments, create_ultrastar_txt_from_automation
from modules.Ultrastar.ultrastar_parser import parse_ultrastar_txt
from modules.common_print import print_support, print_help, print_version
from modules.os_helper import check_file_exists, get_unused_song_output_dir
from modules.plot import create_plots
from modules.musicbrainz_client import search_musicbrainz
from modules.sheet import create_sheet
from modules.ProcessData import ProcessData, ProcessDataPaths, MediaInfo
from modules.DeviceDetection.device_detection import check_gpu_support
from modules.Audio.bpm import get_bpm_from_file
from modules.Image.image_helper import save_image

from Settings import Settings

settings = Settings()


def add_hyphen_to_data(
        transcribed_data: list[TranscribedData], hyphen_words: list[list[str]]
):
    """Add hyphen to transcribed data return new data list"""
    new_data = []

    for i, data in enumerate(transcribed_data):
        if not hyphen_words[i]:
            new_data.append(data)
        else:
            chunk_duration = data.end - data.start
            chunk_duration = chunk_duration / (len(hyphen_words[i]))

            next_start = data.start
            for j in enumerate(hyphen_words[i]):
                hyphenated_word_index = j[0]
                dup = copy.copy(data)
                dup.start = next_start
                next_start = data.end - chunk_duration * (
                        len(hyphen_words[i]) - 1 - hyphenated_word_index
                )
                dup.end = next_start
                dup.word = hyphen_words[i][hyphenated_word_index]
                dup.is_hyphen = True
                if hyphenated_word_index == len(hyphen_words[i]) - 1:
                    dup.is_word_end = True
                else:
                    dup.is_word_end = False
                new_data.append(dup)

    return new_data


# Todo: Unused
def correct_words(recognized_words, word_list_file):
    """Docstring"""
    with open(word_list_file, "r", encoding="utf-8") as file:
        text = file.read()
    word_list = text.split()

    for i, rec_word in enumerate(recognized_words):
        if rec_word.word in word_list:
            continue

        closest_word = min(
            word_list, key=lambda x: Levenshtein.distance(rec_word.word, x)
        )
        print(recognized_words[i].word + " - " + closest_word)
        recognized_words[i].word = closest_word
    return recognized_words


def remove_unecessary_punctuations(transcribed_data: list[TranscribedData]) -> None:
    """Remove unecessary punctuations from transcribed data"""
    punctuation = ".,"
    for i, data in enumerate(transcribed_data):
        data.word = data.word.translate({ord(i): None for i in punctuation})


def run() -> tuple[str, Score, Score]:
    """The processing function of this program"""
    #List selected options (can add more later)
    if settings.keep_numbers:
        print(f"{ULTRASINGER_HEAD} {bright_green_highlighted('Option:')} {cyan_highlighted('Numbers will be transcribed as numerics (i.e. 1, 2, 3, etc.)')}")
    if settings.create_plot:
        print(f"{ULTRASINGER_HEAD} {bright_green_highlighted('Option:')} {cyan_highlighted('Plot will be created')}")
    if settings.keep_cache:
        print(f"{ULTRASINGER_HEAD} {bright_green_highlighted('Option:')} {cyan_highlighted('Cache folder will not be deleted')}")
    if settings.create_audio_chunks:
        print(f"{ULTRASINGER_HEAD} {bright_green_highlighted('Option:')} {cyan_highlighted('Audio chunks will be created')}")
    if not settings.create_karaoke:
        print(f"{ULTRASINGER_HEAD} {bright_green_highlighted('Option:')} {cyan_highlighted('Karaoke txt will not be created')}")
    if not settings.use_separated_vocal:
        print(f"{ULTRASINGER_HEAD} {bright_green_highlighted('Option:')} {cyan_highlighted('Vocals will not be separated')}")
    if not settings.hyphenation:
        print(f"{ULTRASINGER_HEAD} {bright_green_highlighted('Option:')} {cyan_highlighted('Hyphenation will not be applied')}")

    process_data = InitProcessData()
    
    process_data.process_data_paths.cache_folder_path = (
        os.path.join(settings.output_folder_path, "cache")
        if settings.cache_override_path is None
        else settings.cache_override_path
    )
    
    # Create process audio
    process_data.process_data_paths.processing_audio_path = CreateProcessAudio(process_data)

    # Audio transcription
    process_data.media_info.language = settings.language
    if not settings.ignore_audio:
        TranscribeAudio(process_data)

    # Split syllables into segments
    process_data.transcribed_data = split_syllables_into_segments(process_data.transcribed_data,
                                                                  process_data.media_info.bpm)

    # Create audio chunks
    if settings.create_audio_chunks:
        create_audio_chunks(process_data)

    # Pitch audio
    process_data.pitched_data = pitch_audio(process_data.process_data_paths)

    # Create Midi_Segments
    if not settings.ignore_audio:
        process_data.midi_segments = create_midi_segments_from_transcribed_data(process_data.transcribed_data,
                                                                                process_data.pitched_data)
    else:
        process_data.midi_segments = create_repitched_midi_segments_from_ultrastar_txt(process_data.pitched_data,
                                                                                       process_data.parsed_file)

    # Merge syllable segments
    #tuple[list[MidiSegment], list[TranscribedData]]:
    process_data.midi_segments, process_data.transcribed_data = merge_syllable_segments(process_data.midi_segments,
                                                                                        process_data.transcribed_data,
                                                                                        process_data.media_info.bpm)

    # Create plot
    if settings.create_plot:
        create_plots(process_data, settings.output_folder_path)

    # Create Ultrastar txt
    accurate_score, simple_score, ultrastar_file_output = CreateUltraStarTxt(process_data)

    # Create Midi
    if settings.create_midi:
        create_midi_file(process_data.media_info.bpm, settings.output_folder_path, process_data.midi_segments,
                         process_data.basename)

    # Sheet music
    create_sheet(process_data.midi_segments, settings.output_folder_path,
                 process_data.process_data_paths.cache_folder_path, settings.musescore_path, process_data.basename,
                 process_data.media_info)

    # Cleanup
    if not settings.keep_cache:
        remove_cache_folder(process_data.process_data_paths.cache_folder_path)
        
    # Print Support
    print_support()
    return ultrastar_file_output, simple_score, accurate_score


def split_syllables_into_segments(
        transcribed_data: list[TranscribedData],
        real_bpm: float) -> list[TranscribedData]:
    """Split every syllable into sub-segments"""
    syllable_segment_size = get_sixteenth_note_second(real_bpm)

    segment_size_decimal_points = len(str(syllable_segment_size).split(".")[1])
    new_data = []

    for i, data in enumerate(transcribed_data):
        duration = data.end - data.start
        if duration <= syllable_segment_size:
            new_data.append(data)
            continue

        has_space = str(data.word).endswith(" ")
        first_segment = copy.deepcopy(data)
        filler_words_start = data.start + syllable_segment_size
        remainder = data.end - filler_words_start
        first_segment.end = filler_words_start
        if has_space:
            first_segment.word = first_segment.word[:-1]

        first_segment.is_word_end = False
        new_data.append(first_segment)

        full_segments, partial_segment = divmod(remainder, syllable_segment_size)

        if full_segments >= 1:
            first_segment.is_hyphen = True
            for i in range(int(full_segments)):
                segment = TranscribedData()
                segment.word = "~"
                segment.start = filler_words_start + round(
                    i * syllable_segment_size, segment_size_decimal_points
                )
                segment.end = segment.start + syllable_segment_size
                segment.is_hyphen = True
                segment.is_word_end = False
                new_data.append(segment)

        if partial_segment >= 0.01:
            first_segment.is_hyphen = True
            segment = TranscribedData()
            segment.word = "~"
            segment.start = filler_words_start + round(
                full_segments * syllable_segment_size, segment_size_decimal_points
            )
            segment.end = segment.start + partial_segment
            segment.is_hyphen = True
            segment.is_word_end = False
            new_data.append(segment)

        if has_space:
            new_data[-1].word += " "
            new_data[-1].is_word_end = True
    return new_data


def merge_syllable_segments(midi_segments: list[MidiSegment],
                            transcribed_data: list[TranscribedData],
                            real_bpm: float) -> tuple[list[MidiSegment], list[TranscribedData]]:
    """Merge sub-segments of a syllable where the pitch is the same"""

    thirtytwo_note = get_thirtytwo_note_second(real_bpm)
    sixteenth_note = get_sixteenth_note_second(real_bpm)

    new_data = []
    new_midi_notes = []

    previous_data = None

    for i, data in enumerate(transcribed_data):
        is_note_short = data.end - data.start < thirtytwo_note
        is_same_note = midi_segments[i].note == midi_segments[i - 1].note
        has_breath_pause = False

        if previous_data is not None:
            has_breath_pause = data.start - previous_data.end > sixteenth_note

        if (str(data.word).startswith("~")
                and previous_data is not None
                and (is_note_short or is_same_note)
                and not has_breath_pause):
            new_data[-1].end = data.end
            new_midi_notes[-1].end = data.end

            if str(data.word).endswith(" "):
                new_data[-1].word += " "
                new_midi_notes[-1].word += " "
                new_data[-1].is_word_end = True

        else:
            new_data.append(data)
            new_midi_notes.append(midi_segments[i])

        previous_data = data

    return new_midi_notes, new_data


def create_audio_chunks(process_data):
    if not settings.ignore_audio:
        create_audio_chunks_from_transcribed_data(
            process_data.process_data_paths,
            process_data.transcribed_data)
    else:
        create_audio_chunks_from_ultrastar_data(
            process_data.process_data_paths,
            process_data.parsed_file
        )


def InitProcessData():
    settings.input_file_is_ultrastar_txt = settings.input_file_path.endswith(".txt")
    if settings.input_file_is_ultrastar_txt:
        # Parse Ultrastar txt
        (
            basename,
            settings.output_folder_path,
            audio_file_path,
            ultrastar_class,
        ) = parse_ultrastar_txt(settings.input_file_path, settings.output_folder_path)
        process_data = from_ultrastar_txt(ultrastar_class)
        process_data.basename = basename
        process_data.process_data_paths.audio_output_file_path = audio_file_path
        # todo: ignore transcribe
        settings.ignore_audio = True

    elif settings.input_file_path.startswith("https:"):
        # Youtube
        print(f"{ULTRASINGER_HEAD} {gold_highlighted('full automatic mode')}")
        process_data = ProcessData()
        (
            process_data.basename,
            settings.output_folder_path,
            process_data.process_data_paths.audio_output_file_path,
            process_data.media_info
        ) = download_from_youtube(settings.input_file_path, settings.output_folder_path, settings.cookiefile)
    else:
        # Audio File
        print(f"{ULTRASINGER_HEAD} {gold_highlighted('full automatic mode')}")
        process_data = ProcessData()
        (
            process_data.basename,
            settings.output_folder_path,
            process_data.process_data_paths.audio_output_file_path,
            process_data.media_info,
        ) = infos_from_audio_input_file()
    return process_data


def TranscribeAudio(process_data):
    transcription_result = transcribe_audio(process_data.process_data_paths.cache_folder_path,
                                            process_data.process_data_paths.processing_audio_path)

    if process_data.media_info.language is None:
        process_data.media_info.language = transcription_result.detected_language

    process_data.transcribed_data = transcription_result.transcribed_data

    # Hyphen
    # Todo: Is it really unnecessary?
    remove_unecessary_punctuations(process_data.transcribed_data)
    if settings.hyphenation:
        hyphen_words = hyphenate_each_word(process_data.media_info.language, process_data.transcribed_data)

        if hyphen_words is not None:
            process_data.transcribed_data = add_hyphen_to_data(process_data.transcribed_data, hyphen_words)

    process_data.transcribed_data = remove_silence_from_transcription_data(
        process_data.process_data_paths.processing_audio_path, process_data.transcribed_data
    )


def CreateUltraStarTxt(process_data: ProcessData):
    # Move instrumental and vocals
    if settings.create_karaoke and version.parse(settings.format_version.value) < version.parse(
            FormatVersion.V1_1_0.value):
        karaoke_output_path = os.path.join(settings.output_folder_path, process_data.basename + " [Karaoke].mp3")
        convert_wav_to_mp3(process_data.process_data_paths.instrumental_audio_file_path, karaoke_output_path)

    if version.parse(settings.format_version.value) >= version.parse(FormatVersion.V1_1_0.value):
        instrumental_output_path = os.path.join(settings.output_folder_path,
                                                process_data.basename + " [Instrumental].mp3")
        convert_wav_to_mp3(process_data.process_data_paths.instrumental_audio_file_path, instrumental_output_path)
        vocals_output_path = os.path.join(settings.output_folder_path, process_data.basename + " [Vocals].mp3")
        convert_wav_to_mp3(process_data.process_data_paths.vocals_audio_file_path, vocals_output_path)

    # Create Ultrastar txt
    if not settings.ignore_audio:
        ultrastar_file_output = create_ultrastar_txt_from_automation(
            process_data.basename,
            settings.output_folder_path,
            process_data.midi_segments,
            process_data.media_info,
            settings.format_version,
            settings.create_karaoke,
            settings.APP_VERSION
        )
    else:
        ultrastar_file_output = create_ultrastar_txt_from_midi_segments(
            settings.output_folder_path, settings.input_file_path, process_data.media_info.title,
            process_data.midi_segments
        )

    # Calc Points
    simple_score = None
    accurate_score = None
    if settings.calculate_score:
        simple_score, accurate_score = calculate_score_points(process_data, ultrastar_file_output)

    # Add calculated score to Ultrastar txt
    #Todo: Missing Karaoke
    ultrastar_writer.add_score_to_ultrastar_txt(ultrastar_file_output, simple_score)
    return accurate_score, simple_score, ultrastar_file_output


def CreateProcessAudio(process_data) -> str:
    # Set processing audio to cache file
    process_data.process_data_paths.processing_audio_path = os.path.join(
        process_data.process_data_paths.cache_folder_path, process_data.basename + ".wav"
    )
    os_helper.create_folder(process_data.process_data_paths.cache_folder_path)

    # Separate vocal from audio
    audio_separation_folder_path = separate_vocal_from_audio(
        process_data.process_data_paths.cache_folder_path,
        process_data.process_data_paths.audio_output_file_path,
        settings.use_separated_vocal,
        settings.create_karaoke,
        settings.pytorch_device,
        settings.demucs_model,
        settings.skip_cache_vocal_separation
    )
    process_data.process_data_paths.vocals_audio_file_path = os.path.join(audio_separation_folder_path, "vocals.wav")
    process_data.process_data_paths.instrumental_audio_file_path = os.path.join(audio_separation_folder_path,
                                                                                "no_vocals.wav")

    if settings.use_separated_vocal:
        input_path = process_data.process_data_paths.vocals_audio_file_path
    else:
        input_path = process_data.process_data_paths.audio_output_file_path

    # Denoise vocal audio
    denoised_output_path = os.path.join(
        process_data.process_data_paths.cache_folder_path, process_data.basename + "_denoised.wav"
    )
    denoise_vocal_audio(input_path, denoised_output_path, settings.skip_cache_denoise_vocal_audio)

    # Convert to mono audio
    mono_output_path = os.path.join(
        process_data.process_data_paths.cache_folder_path, process_data.basename + "_mono.wav"
    )
    convert_audio_to_mono_wav(denoised_output_path, mono_output_path)

    # Mute silence sections
    mute_output_path = os.path.join(
        process_data.process_data_paths.cache_folder_path, process_data.basename + "_mute.wav"
    )
    mute_no_singing_parts(mono_output_path, mute_output_path)

    # Define the audio file to process
    return mute_output_path


def transcribe_audio(cache_folder_path: str, processing_audio_path: str) -> TranscriptionResult:
    """Transcribe audio with AI"""
    transcription_result = None
    whisper_align_model_string = None
    if settings.transcriber == "whisper":
        if not settings.whisper_align_model is None: whisper_align_model_string = settings.whisper_align_model.replace("/", "_")
        transcription_config = f"{settings.transcriber}_{settings.whisper_model.value}_{settings.pytorch_device}_{whisper_align_model_string}_{settings.whisper_batch_size}_{settings.whisper_compute_type}_{settings.language}"
        transcription_path = os.path.join(cache_folder_path, f"{transcription_config}.json")
        cached_transcription_available = check_file_exists(transcription_path)
        if settings.skip_cache_transcription or not cached_transcription_available:
            transcription_result = transcribe_with_whisper(
                processing_audio_path,
                settings.whisper_model,
                settings.pytorch_device,
                settings.whisper_align_model,
                settings.whisper_batch_size,
                settings.whisper_compute_type,
                settings.language,
                settings.keep_numbers,
            )
            with open(transcription_path, "w", encoding=FILE_ENCODING) as file:
                file.write(transcription_result.to_json())
        else:
            print(f"{ULTRASINGER_HEAD} {green_highlighted('cache')} reusing cached transcribed data")
            with open(transcription_path) as file:
                json = file.read()
                transcription_result = TranscriptionResult.from_json(json)
    else:
        raise NotImplementedError
    return transcription_result


def infos_from_audio_input_file() -> tuple[str, str, str, MediaInfo]:
    """Infos from audio input file"""
    basename = os.path.basename(settings.input_file_path)
    basename_without_ext = os.path.splitext(basename)[0]

    artist, title = None, None
    if " - " in basename_without_ext:
        artist, title = basename_without_ext.split(" - ", 1)
    else:
        title = basename_without_ext

    song_info = search_musicbrainz(title, artist)
    basename_without_ext = f"{song_info.artist} - {song_info.title}"
    extension = os.path.splitext(basename)[1]
    basename = f"{basename_without_ext}{extension}"

    song_folder_output_path = os.path.join(settings.output_folder_path, basename_without_ext)
    song_folder_output_path = get_unused_song_output_dir(song_folder_output_path)
    os_helper.create_folder(song_folder_output_path)
    os_helper.copy(settings.input_file_path, song_folder_output_path)
    os_helper.rename(
        os.path.join(song_folder_output_path, os.path.basename(settings.input_file_path)),
        os.path.join(song_folder_output_path, basename),
    )
    # Todo: Read ID3 tags
    if song_info.cover_image_data is not None:
        save_image(song_info.cover_image_data, basename_without_ext, song_folder_output_path)
    ultrastar_audio_input_path = os.path.join(song_folder_output_path, basename)
    real_bpm = get_bpm_from_file(settings.input_file_path)
    return (
        basename_without_ext,
        song_folder_output_path,
        ultrastar_audio_input_path,
        MediaInfo(artist=song_info.artist, title=song_info.title, year=song_info.year, genre=song_info.genres, bpm=real_bpm, cover_url=song_info.cover_url),
    )


def pitch_audio(
        process_data_paths: ProcessDataPaths) -> PitchedData:
    """Pitch audio"""

    pitching_config = f"crepe_{settings.ignore_audio}_{settings.crepe_model_capacity}_{settings.crepe_step_size}_{settings.tensorflow_device}"
    pitched_data_path = os.path.join(process_data_paths.cache_folder_path, f"{pitching_config}.json")
    cache_available = check_file_exists(pitched_data_path)

    if settings.skip_cache_transcription or not cache_available:
        pitched_data = get_pitch_with_crepe_file(
            process_data_paths.processing_audio_path,
            settings.crepe_model_capacity,
            settings.crepe_step_size,
            settings.tensorflow_device,
        )

        pitched_data_json = pitched_data.to_json()
        with open(pitched_data_path, "w", encoding=FILE_ENCODING) as file:
            file.write(pitched_data_json)
    else:
        print(f"{ULTRASINGER_HEAD} {green_highlighted('cache')} reusing cached pitch data")
        with open(pitched_data_path) as file:
            json = file.read()
            pitched_data = PitchedData.from_json(json)

    return pitched_data


def main(argv: list[str]) -> None:
    """Main function"""
    print_version(settings.APP_VERSION)
    init_settings(argv)
    run()
    sys.exit()


def remove_cache_folder(cache_folder_path: str) -> None:
    """Remove cache folder"""
    os_helper.remove_folder(cache_folder_path)


def init_settings(argv: list[str]) -> Settings:
    """Init settings"""
    long, short = arg_options()
    opts, args = getopt.getopt(argv, short, long)
    if len(opts) == 0:
        print_help()
        sys.exit()
    for opt, arg in opts:
        if opt == "-h":
            print_help()
            sys.exit()
        elif opt in ("-i", "--ifile"):
            settings.input_file_path = arg
        elif opt in ("-o", "--ofile"):
            settings.output_folder_path = arg
        elif opt in ("--whisper"):
            settings.transcriber = "whisper"
<<<<<<< HEAD
            #Addition of whisper model choice. Added error handling for unknown models.
            try:
                settings.whisper_model = WhisperModel(arg)
            except ValueError as ve:
                print(f"{ULTRASINGER_HEAD} The model {arg} is not a valid whisper model selection. Please use one of the following models: {blue_highlighted(', '.join([m.value for m in WhisperModel]))}")
                sys.exit()
=======
            settings.whisper_model = WhisperModel(arg)
>>>>>>> d5cb8116
        elif opt in ("--whisper_align_model"):
            settings.whisper_align_model = arg
        elif opt in ("--whisper_batch_size"):
            settings.whisper_batch_size = int(arg)
        elif opt in ("--whisper_compute_type"):
            settings.whisper_compute_type = arg
        elif opt in ("--keep_numbers"):
            settings.keep_numbers = True
        elif opt in ("--language"):
            settings.language = arg
        elif opt in ("--crepe"):
            settings.crepe_model_capacity = arg
        elif opt in ("--crepe_step_size"):
            settings.crepe_step_size = int(arg)
        elif opt in ("--plot"):
            settings.create_plot = True
        elif opt in ("--midi"):
            settings.create_midi = True
        elif opt in ("--disable_hyphenation"):
            settings.hyphenation = False
        elif opt in ("--disable_separation"):
            settings.use_separated_vocal = False
        elif opt in ("--disable_karaoke"):
            settings.create_karaoke = False
        elif opt in ("--create_audio_chunks"):
            settings.create_audio_chunks = arg
        elif opt in ("--ignore_audio"):
            settings.ignore_audio = True
        elif opt in ("--force_cpu"):
            settings.force_cpu = True
            if settings.force_cpu:
                os.environ["CUDA_VISIBLE_DEVICES"] = "-1"
        elif opt in ("--force_whisper_cpu"):
            settings.force_whisper_cpu = True
        elif opt in ("--force_crepe_cpu"):
            settings.force_crepe_cpu = True
        elif opt in ("--format_version"):
            if arg == FormatVersion.V0_3_0.value:
                settings.format_version = FormatVersion.V0_3_0
            elif arg == FormatVersion.V1_0_0.value:
                settings.format_version = FormatVersion.V1_0_0
            elif arg == FormatVersion.V1_1_0.value:
                settings.format_version = FormatVersion.V1_1_0
            elif arg == FormatVersion.V1_2_0.value:
                settings.format_version = FormatVersion.V1_2_0
            else:
                print(
                    f"{ULTRASINGER_HEAD} {red_highlighted('Error: Format version')} {blue_highlighted(arg)} {red_highlighted('is not supported.')}"
                )
                sys.exit(1)
        elif opt in ("--keep_cache"):    
            settings.keep_cache = True
        elif opt in ("--musescore_path"):
            settings.musescore_path = arg
        #Addition of demucs model choice. Work seems to be needed to make sure syntax is same for models. Added error handling for unknown models
        elif opt in ("--demucs"):
            try:
                settings.demucs_model = DemucsModel(arg)
            except ValueError as ve:
                print(f"{ULTRASINGER_HEAD} The model {arg} is not a valid demucs model selection. Please use one of the following models: {blue_highlighted(', '.join([m.value for m in DemucsModel]))}")
                sys.exit()
        elif opt in ("--cookiefile"):
            settings.cookiefile = arg
    if settings.output_folder_path == "":
        if settings.input_file_path.startswith("https:"):
            dirname = os.getcwd()
        else:
            dirname = os.path.dirname(settings.input_file_path)
        settings.output_folder_path = os.path.join(dirname, "output")

    if not settings.force_cpu:
        settings.tensorflow_device, settings.pytorch_device = check_gpu_support()

    return settings


#For convenience, made True/False options into noargs
def arg_options():
    short = "hi:o:amv:"
    long = [
        "ifile=",
        "ofile=",
        "crepe=",
        "crepe_step_size=",
        "demucs=",
        "whisper=",
        "whisper_align_model=",
        "whisper_batch_size=",
        "whisper_compute_type=",
        "language=",
        "plot=",
        "midi=",
        "disable_hyphenation",
        "disable_separation",
        "disable_karaoke",
        "create_audio_chunks",
        "ignore_audio=",
        "force_cpu",
        "force_whisper_cpu",
        "force_crepe_cpu",
        "format_version=",
        "keep_cache=",
        "musescore_path=",
        "keep_numbers",
        "cookiefile="
    ]
    return long, short


if __name__ == "__main__":
    main(sys.argv[1:])<|MERGE_RESOLUTION|>--- conflicted
+++ resolved
@@ -611,16 +611,13 @@
             settings.output_folder_path = arg
         elif opt in ("--whisper"):
             settings.transcriber = "whisper"
-<<<<<<< HEAD
+
             #Addition of whisper model choice. Added error handling for unknown models.
             try:
                 settings.whisper_model = WhisperModel(arg)
             except ValueError as ve:
                 print(f"{ULTRASINGER_HEAD} The model {arg} is not a valid whisper model selection. Please use one of the following models: {blue_highlighted(', '.join([m.value for m in WhisperModel]))}")
                 sys.exit()
-=======
-            settings.whisper_model = WhisperModel(arg)
->>>>>>> d5cb8116
         elif opt in ("--whisper_align_model"):
             settings.whisper_align_model = arg
         elif opt in ("--whisper_batch_size"):
